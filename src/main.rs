use core::cmp::Ordering;
use core::time::Duration;
use crossbeam::crossbeam_channel::{unbounded, Receiver, Sender};
use derive_more::Constructor;
use nannou::prelude::*;
use nannou_audio as audio;
use nannou_audio::Buffer;

use swell::*;

fn main() {
    nannou::app(model).update(update).run();
}

<<<<<<< HEAD
// struct SineWave(WaveParams);

// impl SineWave {
//     fn new(hz: f64, volume: f32) -> Self {
//         SineWave(WaveParams::new(hz, volume))
//     }
// }

// impl Wave for SineWave {
//     fn sample(&self) -> f32 {
//         self.0.volume * (TAU * self.0.phase as f32).sin()
//     }

//     fn update_phase(&mut self, sample_rate: f64) {
//         self.0.update_phase(sample_rate)
//     }

//     fn mul_hz(&mut self, factor: f64) {
//         self.0.mul_hz(factor);
//     }

//     fn mod_hz(&mut self, factor: f64) {
//         self.0.mod_hz(factor);
//     }
// }

// struct SquareWave(WaveParams);

// impl SquareWave {
//     fn new(hz: f64, volume: f32) -> Self {
//         SquareWave(WaveParams::new(hz, volume))
//     }
// }

// impl Wave for SquareWave {
//     fn sample(&self) -> f32 {
//         let sine_wave = SineWave(WaveParams::new(self.0.hz, self.0.volume));
//         let sine_amp = sine_wave.sample();
//         if sine_amp > 0. {
//             self.0.volume
//         } else {
//             -self.0.volume
//         }
//     }

//     fn update_phase(&mut self, sample_rate: f64) {
//         self.0.update_phase(sample_rate)
//     }

//     fn mul_hz(&mut self, factor: f64) {
//         self.0.mul_hz(factor);
//     }

//     fn mod_hz(&mut self, factor: f64) {
//         self.0.mod_hz(factor);
//     }
// }

// struct RampWave(WaveParams);

// impl RampWave {
//     fn new(hz: f64, volume: f32) -> Self {
//         RampWave(WaveParams::new(hz, volume))
//     }
// }

// impl Wave for RampWave {
//     fn sample(&self) -> f32 {
//         self.0.volume * (2. * (self.0.phase - floor(0.5 + self.0.phase, 0))) as f32
//     }

//     fn update_phase(&mut self, sample_rate: f64) {
//         self.0.update_phase(sample_rate);
//     }

//     fn mul_hz(&mut self, factor: f64) {
//         self.0.mul_hz(factor);
//     }
//     fn mod_hz(&mut self, factor: f64) {
//         self.0.mod_hz(factor);
//     }
// }

// struct SawWave(WaveParams);

// impl SawWave {
//     fn new(hz: f64, volume: f32) -> Self {
//         SawWave(WaveParams::new(hz, volume))
//     }
// }

// impl Wave for SawWave {
//     fn sample(&self) -> f32 {
//         let t = self.0.phase - 0.5;
//         self.0.volume * (2. * (-t - floor(0.5 - t, 0))) as f32
//     }

//     fn update_phase(&mut self, sample_rate: f64) {
//         self.0.update_phase(sample_rate);
//     }

//     fn mul_hz(&mut self, factor: f64) {
//         self.0.mul_hz(factor);
//     }

//     fn mod_hz(&mut self, factor: f64) {
//         self.0.mod_hz(factor);
//     }
// }

// struct TriangleWave(WaveParams);

// impl TriangleWave {
//     fn new(hz: f64, volume: f32) -> Self {
//         TriangleWave(WaveParams::new(hz, volume))
//     }
// }

// impl Wave for TriangleWave {
//     fn sample(&self) -> f32 {
//         let t = self.0.phase - 0.75;
//         let saw_amp = (2. * (-t - floor(0.5 - t, 0))) as f32;
//         2. * saw_amp.abs() - self.0.volume
//     }

//     fn update_phase(&mut self, sample_rate: f64) {
//         self.0.update_phase(sample_rate);
//     }

//     fn mul_hz(&mut self, factor: f64) {
//         self.0.mul_hz(factor);
//     }

//     fn mod_hz(&mut self, factor: f64) {
//         self.0.mod_hz(factor);
//     }
// }

// impl Wave for LerpWave {
//     fn sample(&self) -> f32 {
//         (1. - self.alpha) * self.wave1.sample() + self.alpha * self.wave2.sample()
//     }

//     fn update_phase(&mut self, sample_rate: f64) {
//         self.wave1.update_phase(sample_rate);
//         self.wave2.update_phase(sample_rate);
//     }

//     fn mul_hz(&mut self, factor: f64) {
//         self.wave1.mul_hz(factor);
//         self.wave2.mul_hz(factor);
//     }

//     fn mod_hz(&mut self, factor: f64) {
//         self.wave1.mod_hz(factor);
//         self.wave2.mod_hz(factor);
//     }
// }

// /// Voltage Controlled Amplifier
// struct VCA {
//     wave: Box<dyn Wave + Send>,
//     control_voltage: Box<dyn Wave + Send>,
// }

// impl Wave for VCA {
//     fn sample(&self) -> f32 {
//         self.wave.sample() * self.control_voltage.sample()
//     }

//     fn update_phase(&mut self, sample_rate: f64) {
//         self.wave.update_phase(sample_rate);
//         self.control_voltage.update_phase(sample_rate);
//     }

//     fn mul_hz(&mut self, factor: f64) {
//         self.wave.mul_hz(factor);
//     }
//     fn mod_hz(&mut self, factor: f64) {
//         self.wave.mod_hz(factor);
//     }
// }

// /// Voltage Controlled Oscillator
// struct VCO {
//     wave: Box<dyn Wave + Send>,
//     control_voltage: Box<dyn Wave + Send>,
// }

// impl Wave for VCO {
//     fn sample(&self) -> f32 {
//         self.wave.sample()
//     }

//     fn update_phase(&mut self, sample_rate: f64) {
//         self.wave.update_phase(sample_rate);
//         self.control_voltage.update_phase(sample_rate);
//         let factor = 2.0.powf(self.control_voltage.sample()) as f64;
//         self.wave.mod_hz(factor);
//     }

//     fn mul_hz(&mut self, factor: f64) {
//         self.wave.mul_hz(factor);
//     }

//     fn mod_hz(&mut self, factor: f64) {
//         self.wave.mod_hz(factor);
//     }
// }

// struct ADSRWave {
//     wave_params: WaveParams,
//     attack: f32,
//     decay: f32,
//     sustain_time: f32,
//     sustain_level: f32,
//     release: f32,
// }
// impl ADSRWave {
//     fn adsr(&self, t: f32) -> f32 {
//         let a = self.attack * TAU;
//         let d = self.decay * TAU;
//         let s = self.sustain_time * TAU;
//         let r = self.release * TAU;
//         let sl = self.sustain_level;
//         let t = t % TAU;
//         match t {
//             x if x < a => t / a,
//             x if x < a + d => 1.0 + (t - a) * (sl - 1.0) / d,
//             x if x < a + d + s => sl,
//             x if x < a + d + s + r => sl - (t - a - d - s) * sl / r,
//             _ => 0.0,
//         }
//     }
// }

// impl Wave for ADSRWave {
//     fn sample(&self) -> f32 {
//         self.wave_params.volume * self.adsr(TAU * self.wave_params.phase as f32)
//     }

//     fn update_phase(&mut self, sample_rate: f64) {
//         self.wave_params.update_phase(sample_rate);
//     }

//     fn mul_hz(&mut self, factor: f64) {
//         self.wave_params.mul_hz(factor);
//     }
//     fn mod_hz(&mut self, factor: f64) {
//         self.wave_params.mod_hz(factor);
//     }
// }

// struct WeightedWave(Box<dyn Wave + Send>, f32);

// struct AvgWave {
//     waves: Vec<WeightedWave>,
// }

// impl Wave for AvgWave {
//     fn sample(&self) -> f32 {
//         let total_weight = self.waves.iter().fold(0.0, |acc, x| acc + x.1);
//         self.waves
//             .iter()
//             .fold(0.0, |acc, x| acc + x.1 * x.0.sample())
//             / total_weight
//     }

//     fn update_phase(&mut self, sample_rate: f64) {
//         for wave in self.waves.iter_mut() {
//             wave.0.update_phase(sample_rate);
//         }
//     }

//     fn mul_hz(&mut self, factor: f64) {
//         for wave in self.waves.iter_mut() {
//             wave.0.mul_hz(factor);
//         }
//     }

//     fn mod_hz(&mut self, factor: f64) {
//         for wave in self.waves.iter_mut() {
//             wave.0.mod_hz(factor);
//         }
//     }
// }

=======
>>>>>>> af17475f
#[derive(Constructor)]
struct Model {
    stream: audio::Stream<Synth>,
    receiver: Receiver<f32>,
    amps: Vec<f32>,
    max_amp: f32,
}

#[derive(Constructor)]
struct Synth {
    voice: Box<dyn Wave + Send>,
    sender: Sender<f32>,
}

fn model(app: &App) -> Model {
    let (sender, receiver) = unbounded();

    // Create a window to receive key pressed events.
    app.set_loop_mode(LoopMode::Rate {
        update_interval: Duration::from_millis(1),
    });
    app.new_window()
        .size(600, 340)
        .key_pressed(key_pressed)
        .view(view)
        .build()
        .unwrap();
    // Initialise the audio API so we can spawn an audio stream.
    let audio_host = audio::Host::new();
    // Initialise the state that we want to live on the audio thread.
    let wave = Box::new(SineWave::new(130.81, 0.5));
    let control_voltage = Box::new(SineWave::new(130.5, 1.0));
    let osc = VCO {
        wave,
        control_voltage,
    };
    let model = Synth {
        voice: Box::new(osc),
        sender,
    };
    let stream = audio_host
        .new_output_stream(model)
        .render(audio)
        .build()
        .unwrap();
    Model {
        stream,
        receiver,
        amps: vec![],
        max_amp: 0.,
    }
}

// A function that renders the given `Audio` to the given `Buffer`.
// In this case we play a simple sine wave at the audio's current frequency in `hz`.
fn audio(synth: &mut Synth, buffer: &mut Buffer) {
    let sample_rate = buffer.sample_rate() as f64;
    for frame in buffer.frames_mut() {
        let mut amp = 0.;
        amp += synth.voice.sample();
        synth.voice.update_phase(sample_rate);
        for channel in frame {
            *channel = amp;
        }
        synth.sender.send(amp).unwrap();
    }
}

fn key_pressed(_app: &App, model: &mut Model, key: Key) {
    model.max_amp = 0.;
    let change_hz = |i| {
        model
            .stream
            .send(move |synth| {
                let factor = 2.0.powf(i / 12.);
                synth.voice.mul_hz(factor);
            })
            .unwrap();
    };
    match key {
        // Pause or unpause the audio when Space is pressed.
        Key::Space => {
            if model.stream.is_playing() {
                model.stream.pause().unwrap();
            } else {
                model.stream.play().unwrap();
            }
        }
        // Raise the frequency when the up key is pressed.
        Key::Up => change_hz(1.),
        Key::Down => change_hz(-1.),
        _ => {}
    }
}

fn update(_app: &App, model: &mut Model, _update: Update) {
    let amps: Vec<f32> = model.receiver.try_iter().collect();
    let clone = amps.clone();

    // find max amplitude in waveform
    let max = amps.iter().max_by(|x, y| {
        if x > y {
            Ordering::Greater
        } else {
            Ordering::Less
        }
    });

    // store if it's greater than the previously stored max
    if max.is_some() && *max.unwrap() > model.max_amp {
        model.max_amp = *max.unwrap();
    }

    model.amps = clone;
}

fn view(app: &App, model: &Model, frame: Frame) {
    let draw = app.draw();
    let c = rgb(9. / 255., 9. / 255., 44. / 255.);
    draw.background().color(c);
    let mut shifted: Vec<f32> = vec![];
    let mut iter = model.amps.iter().peekable();

    let mut i = 0;
    while iter.len() > 0 {
        let amp = iter.next().unwrap_or(&0.);
        if amp.abs() < 0.01 && **iter.peek().unwrap_or(&amp) > *amp {
            shifted = model.amps[i..].to_vec();
            break;
        }
        i += 1;
    }

    let l = 600;
    let mut points: Vec<Point2> = vec![];
    for (i, amp) in shifted.iter().enumerate() {
        if i == l {
            break;
        }
        points.push(pt2(i as f32, amp * 120.));
    }

    // only draw if we got enough info back from the audio thread
    if points.len() == 600 {
        draw.path()
            .stroke()
            .weight(2.)
            .points(points)
            .color(CORNFLOWERBLUE)
            .x_y(-300., 0.);

        draw.to_frame(app, &frame).unwrap();
    }
}<|MERGE_RESOLUTION|>--- conflicted
+++ resolved
@@ -12,296 +12,6 @@
     nannou::app(model).update(update).run();
 }
 
-<<<<<<< HEAD
-// struct SineWave(WaveParams);
-
-// impl SineWave {
-//     fn new(hz: f64, volume: f32) -> Self {
-//         SineWave(WaveParams::new(hz, volume))
-//     }
-// }
-
-// impl Wave for SineWave {
-//     fn sample(&self) -> f32 {
-//         self.0.volume * (TAU * self.0.phase as f32).sin()
-//     }
-
-//     fn update_phase(&mut self, sample_rate: f64) {
-//         self.0.update_phase(sample_rate)
-//     }
-
-//     fn mul_hz(&mut self, factor: f64) {
-//         self.0.mul_hz(factor);
-//     }
-
-//     fn mod_hz(&mut self, factor: f64) {
-//         self.0.mod_hz(factor);
-//     }
-// }
-
-// struct SquareWave(WaveParams);
-
-// impl SquareWave {
-//     fn new(hz: f64, volume: f32) -> Self {
-//         SquareWave(WaveParams::new(hz, volume))
-//     }
-// }
-
-// impl Wave for SquareWave {
-//     fn sample(&self) -> f32 {
-//         let sine_wave = SineWave(WaveParams::new(self.0.hz, self.0.volume));
-//         let sine_amp = sine_wave.sample();
-//         if sine_amp > 0. {
-//             self.0.volume
-//         } else {
-//             -self.0.volume
-//         }
-//     }
-
-//     fn update_phase(&mut self, sample_rate: f64) {
-//         self.0.update_phase(sample_rate)
-//     }
-
-//     fn mul_hz(&mut self, factor: f64) {
-//         self.0.mul_hz(factor);
-//     }
-
-//     fn mod_hz(&mut self, factor: f64) {
-//         self.0.mod_hz(factor);
-//     }
-// }
-
-// struct RampWave(WaveParams);
-
-// impl RampWave {
-//     fn new(hz: f64, volume: f32) -> Self {
-//         RampWave(WaveParams::new(hz, volume))
-//     }
-// }
-
-// impl Wave for RampWave {
-//     fn sample(&self) -> f32 {
-//         self.0.volume * (2. * (self.0.phase - floor(0.5 + self.0.phase, 0))) as f32
-//     }
-
-//     fn update_phase(&mut self, sample_rate: f64) {
-//         self.0.update_phase(sample_rate);
-//     }
-
-//     fn mul_hz(&mut self, factor: f64) {
-//         self.0.mul_hz(factor);
-//     }
-//     fn mod_hz(&mut self, factor: f64) {
-//         self.0.mod_hz(factor);
-//     }
-// }
-
-// struct SawWave(WaveParams);
-
-// impl SawWave {
-//     fn new(hz: f64, volume: f32) -> Self {
-//         SawWave(WaveParams::new(hz, volume))
-//     }
-// }
-
-// impl Wave for SawWave {
-//     fn sample(&self) -> f32 {
-//         let t = self.0.phase - 0.5;
-//         self.0.volume * (2. * (-t - floor(0.5 - t, 0))) as f32
-//     }
-
-//     fn update_phase(&mut self, sample_rate: f64) {
-//         self.0.update_phase(sample_rate);
-//     }
-
-//     fn mul_hz(&mut self, factor: f64) {
-//         self.0.mul_hz(factor);
-//     }
-
-//     fn mod_hz(&mut self, factor: f64) {
-//         self.0.mod_hz(factor);
-//     }
-// }
-
-// struct TriangleWave(WaveParams);
-
-// impl TriangleWave {
-//     fn new(hz: f64, volume: f32) -> Self {
-//         TriangleWave(WaveParams::new(hz, volume))
-//     }
-// }
-
-// impl Wave for TriangleWave {
-//     fn sample(&self) -> f32 {
-//         let t = self.0.phase - 0.75;
-//         let saw_amp = (2. * (-t - floor(0.5 - t, 0))) as f32;
-//         2. * saw_amp.abs() - self.0.volume
-//     }
-
-//     fn update_phase(&mut self, sample_rate: f64) {
-//         self.0.update_phase(sample_rate);
-//     }
-
-//     fn mul_hz(&mut self, factor: f64) {
-//         self.0.mul_hz(factor);
-//     }
-
-//     fn mod_hz(&mut self, factor: f64) {
-//         self.0.mod_hz(factor);
-//     }
-// }
-
-// impl Wave for LerpWave {
-//     fn sample(&self) -> f32 {
-//         (1. - self.alpha) * self.wave1.sample() + self.alpha * self.wave2.sample()
-//     }
-
-//     fn update_phase(&mut self, sample_rate: f64) {
-//         self.wave1.update_phase(sample_rate);
-//         self.wave2.update_phase(sample_rate);
-//     }
-
-//     fn mul_hz(&mut self, factor: f64) {
-//         self.wave1.mul_hz(factor);
-//         self.wave2.mul_hz(factor);
-//     }
-
-//     fn mod_hz(&mut self, factor: f64) {
-//         self.wave1.mod_hz(factor);
-//         self.wave2.mod_hz(factor);
-//     }
-// }
-
-// /// Voltage Controlled Amplifier
-// struct VCA {
-//     wave: Box<dyn Wave + Send>,
-//     control_voltage: Box<dyn Wave + Send>,
-// }
-
-// impl Wave for VCA {
-//     fn sample(&self) -> f32 {
-//         self.wave.sample() * self.control_voltage.sample()
-//     }
-
-//     fn update_phase(&mut self, sample_rate: f64) {
-//         self.wave.update_phase(sample_rate);
-//         self.control_voltage.update_phase(sample_rate);
-//     }
-
-//     fn mul_hz(&mut self, factor: f64) {
-//         self.wave.mul_hz(factor);
-//     }
-//     fn mod_hz(&mut self, factor: f64) {
-//         self.wave.mod_hz(factor);
-//     }
-// }
-
-// /// Voltage Controlled Oscillator
-// struct VCO {
-//     wave: Box<dyn Wave + Send>,
-//     control_voltage: Box<dyn Wave + Send>,
-// }
-
-// impl Wave for VCO {
-//     fn sample(&self) -> f32 {
-//         self.wave.sample()
-//     }
-
-//     fn update_phase(&mut self, sample_rate: f64) {
-//         self.wave.update_phase(sample_rate);
-//         self.control_voltage.update_phase(sample_rate);
-//         let factor = 2.0.powf(self.control_voltage.sample()) as f64;
-//         self.wave.mod_hz(factor);
-//     }
-
-//     fn mul_hz(&mut self, factor: f64) {
-//         self.wave.mul_hz(factor);
-//     }
-
-//     fn mod_hz(&mut self, factor: f64) {
-//         self.wave.mod_hz(factor);
-//     }
-// }
-
-// struct ADSRWave {
-//     wave_params: WaveParams,
-//     attack: f32,
-//     decay: f32,
-//     sustain_time: f32,
-//     sustain_level: f32,
-//     release: f32,
-// }
-// impl ADSRWave {
-//     fn adsr(&self, t: f32) -> f32 {
-//         let a = self.attack * TAU;
-//         let d = self.decay * TAU;
-//         let s = self.sustain_time * TAU;
-//         let r = self.release * TAU;
-//         let sl = self.sustain_level;
-//         let t = t % TAU;
-//         match t {
-//             x if x < a => t / a,
-//             x if x < a + d => 1.0 + (t - a) * (sl - 1.0) / d,
-//             x if x < a + d + s => sl,
-//             x if x < a + d + s + r => sl - (t - a - d - s) * sl / r,
-//             _ => 0.0,
-//         }
-//     }
-// }
-
-// impl Wave for ADSRWave {
-//     fn sample(&self) -> f32 {
-//         self.wave_params.volume * self.adsr(TAU * self.wave_params.phase as f32)
-//     }
-
-//     fn update_phase(&mut self, sample_rate: f64) {
-//         self.wave_params.update_phase(sample_rate);
-//     }
-
-//     fn mul_hz(&mut self, factor: f64) {
-//         self.wave_params.mul_hz(factor);
-//     }
-//     fn mod_hz(&mut self, factor: f64) {
-//         self.wave_params.mod_hz(factor);
-//     }
-// }
-
-// struct WeightedWave(Box<dyn Wave + Send>, f32);
-
-// struct AvgWave {
-//     waves: Vec<WeightedWave>,
-// }
-
-// impl Wave for AvgWave {
-//     fn sample(&self) -> f32 {
-//         let total_weight = self.waves.iter().fold(0.0, |acc, x| acc + x.1);
-//         self.waves
-//             .iter()
-//             .fold(0.0, |acc, x| acc + x.1 * x.0.sample())
-//             / total_weight
-//     }
-
-//     fn update_phase(&mut self, sample_rate: f64) {
-//         for wave in self.waves.iter_mut() {
-//             wave.0.update_phase(sample_rate);
-//         }
-//     }
-
-//     fn mul_hz(&mut self, factor: f64) {
-//         for wave in self.waves.iter_mut() {
-//             wave.0.mul_hz(factor);
-//         }
-//     }
-
-//     fn mod_hz(&mut self, factor: f64) {
-//         for wave in self.waves.iter_mut() {
-//             wave.0.mod_hz(factor);
-//         }
-//     }
-// }
-
-=======
->>>>>>> af17475f
 #[derive(Constructor)]
 struct Model {
     stream: audio::Stream<Synth>,
