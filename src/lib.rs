--- conflicted
+++ resolved
@@ -58,19 +58,6 @@
     }
 }
 
-<<<<<<< HEAD
-pub struct ConstantWave;
-impl Wave for ConstantWave {
-    fn sample(&self) -> f32 {
-        0.0
-    }
-
-    fn update_phase(&mut self, _sample_rate: f64) {}
-
-    fn mul_hz(&mut self, _factor: f64) {}
-
-    fn mod_hz(&mut self, _factor: f64) {}
-=======
 impl SimpleWave for WaveParams {
     fn hz(&self) -> f64 {
         self.hz
@@ -96,7 +83,6 @@
     fn set_hz0(&mut self, hz0: f64) {
         self.hz0 = hz0;
     }
->>>>>>> a6a2772f
 }
 
 basic_wave!(SineWave, |wave: &SineWave| {
